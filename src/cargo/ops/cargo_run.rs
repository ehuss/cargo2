use std::os;

use ops;
use util::{CargoResult, human, process, ProcessError, Require};
use core::source::Source;
use sources::PathSource;

pub fn run(manifest_path: &Path,
           options: &mut ops::CompileOptions,
           args: &[String]) -> CargoResult<Option<ProcessError>> {
    let mut src = try!(PathSource::for_path(&manifest_path.dir_path()));
    try!(src.update());
    let root = try!(src.get_root_package());
    let mut bins = root.get_manifest().get_targets().iter().filter(|a| {
        a.is_bin() && a.get_profile().is_compile()
    });
    let bin = try!(bins.next().require(|| {
        human("a bin target must be available for `cargo run`")
    }));
    match bins.next() {
        Some(..) => return Err(human("`cargo run` requires that a project only \
                                      have one executable")),
        None => {}
    }

    let compile = try!(ops::compile(manifest_path, options));
<<<<<<< HEAD
    let exe = manifest_path.dir_path().join("target").join(bin.get_name());
=======
    let mut exe = manifest_path.dir_path().join("target");
    if options.env == "release" {
        exe = exe.join("release");
    }
    let exe = exe.join(root.get_name());
>>>>>>> 37eba453
    let exe = match exe.path_relative_from(&os::getcwd()) {
        Some(path) => path,
        None => exe,
    };
    let process = compile.process(exe, &root).args(args).cwd(os::getcwd());

    try!(options.shell.status("Running", process.to_string()));
    Ok(process.exec().err())
}<|MERGE_RESOLUTION|>--- conflicted
+++ resolved
@@ -24,15 +24,11 @@
     }
 
     let compile = try!(ops::compile(manifest_path, options));
-<<<<<<< HEAD
-    let exe = manifest_path.dir_path().join("target").join(bin.get_name());
-=======
     let mut exe = manifest_path.dir_path().join("target");
     if options.env == "release" {
         exe = exe.join("release");
     }
-    let exe = exe.join(root.get_name());
->>>>>>> 37eba453
+    let exe = exe.join(bin.get_name());
     let exe = match exe.path_relative_from(&os::getcwd()) {
         Some(path) => path,
         None => exe,
