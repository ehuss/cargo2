--- conflicted
+++ resolved
@@ -407,14 +407,9 @@
         }
 
         let mut build_config = BuildConfig::new(config, self.jobs()?, &self.target(), mode)?;
-<<<<<<< HEAD
-        build_config.message_format = message_format;
+        build_config.message_format = message_format.unwrap_or(MessageFormat::Human);
         build_config.profile_kind =
             self.get_profile_kind(config, ProfileKind::Dev, profile_checking)?;
-=======
-        build_config.message_format = message_format.unwrap_or(MessageFormat::Human);
-        build_config.release = self._is_present("release");
->>>>>>> 23229178
         build_config.build_plan = self._is_present("build-plan");
         if build_config.build_plan {
             config
