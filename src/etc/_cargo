#compdef cargo

typeset -A opt_args
autoload -U regexp-replace

_cargo() {

_arguments \
    '(- 1 *)'{-h,--help}'[show help message]' \
    '(- 1 *)'--list'[list installed commands]' \
    '(- 1 *)'{-v,--verbose}'[use verbose output]' \
    '(- 1 *)'--color'[colorization option]' \
    '(- 1 *)'{-V,--version}'[show version information]' \
    '1: :_cargo_cmds' \
    '*:: :->args'

case $state in
    args)
        #TODO: add path completion to manifest-path options
        case $words[1] in
            bench)
                _arguments \
                    '--features=[space separated feature list]' \
                    '(-h, --help)'{-h,--help}'[show help message]' \
                    '(-j, --jobs)'{-j,--jobs}'[number of jobs to run in parallel]' \
                    "${command_scope_spec[@]}" \
                    '--manifest-path=[path to manifest]: :_files -/' \
                    '--no-default-features[do not build the default features]' \
                    '--no-run[compile but do not run]' \
                    '(-p,--package)'{-p=,--package=}'[package to run benchmarks for]:packages:_get_package_names' \
                    '--target=[target triple]' \
                    '(-v, --verbose)'{-v,--verbose}'[use verbose output]' \
<<<<<<< HEAD
                    '(-q, --quiet)'{-q,--quiet}'[no output printed to stdout]' \
                    '--color=[colorization option]' \
=======
                    '--color=:colorization option:(auto always never)' \
>>>>>>> 08a672a1
                    ;;

            build)
                _arguments \
                    '--features=[space separated feature list]' \
                    '(-h, --help)'{-h,--help}'[show help message]' \
                    '(-j, --jobs)'{-j,--jobs}'[number of jobs to run in parallel]' \
                    "${command_scope_spec[@]}" \
                    '--manifest-path=[path to manifest]: :files -/' \
                    '--no-default-features[do not build the default features]' \
                    '(-p,--package)'{-p=,--package=}'[package to build]:packages:_get_package_names' \
                    '--release=[build in release mode]' \
                    '--target=[target triple]' \
                    '(-v, --verbose)'{-v,--verbose}'[use verbose output]' \
<<<<<<< HEAD
                    '(-q, --quiet)'{-q,--quiet}'[no output printed to stdout]' \
                    '--color=[colorization option]' \
=======
                    '--color=:colorization option:(auto always never)' \
>>>>>>> 08a672a1
                    ;;

            clean)
                _arguments \
                    '(-h, --help)'{-h,--help}'[show help message]' \
                    '--manifest-path=[path to manifest]' \
                    '(-p,--package)'{-p=,--package=}'[package to clean]:packages:_get_package_names' \
                    '--target=[target triple(default:all)]' \
                    '(-v, --verbose)'{-v,--verbose}'[use verbose output]' \
                    '--color=:colorization option:(auto always never)' \
                    ;;

            config-for-key)
                _arguments \
                    '(-h, --help)'{-h,--help}'[show help message]' \
                    '--human[]' \
                    '--key=[key]' \
                    ;;

            config-list)
                _arguments \
                    '(-h, --help)'{-h,--help}'[show help message]' \
                    '--human[]' \
                    ;;

            doc)
                _arguments \
                    '--features=[space separated feature list]' \
                    '(-h, --help)'{-h,--help}'[show help message]' \
                    '(-j, --jobs)'{-j,--jobs}'[number of jobs to run in parallel]' \
                    '--manifest-path=[path to manifest]' \
                    '--no-deps[do not build docs for dependencies]' \
                    '--no-default-features[do not build the default features]' \
                    '--open[oen docs in browser after the build]' \
                    '(-v, --verbose)'{-v,--verbose}'[use verbose output]' \
                    '--color=:colorization option:(auto always never)' \
                    ;;

            fetch)
                _arguments \
                    '(-h, --help)'{-h,--help}'[show help message]' \
                    '--manifest-path=[path to manifest]' \
                    '(-v, --verbose)'{-v,--verbose}'[use verbose output]' \
                    '--color=:colorization option:(auto always never)' \
                    ;;

            generate-lockfile)
                _arguments \
                    '(-h, --help)'{-h,--help}'[show help message]' \
                    '--manifest-path=[path to manifest]' \
                    '(-v, --verbose)'{-v,--verbose}'[use verbose output]' \
                    '--color=:colorization option:(auto always never)' \
                    ;;

            git-checkout)
                _arguments \
                    '(-h, --help)'{-h,--help}'[show help message]' \
                    '--reference=[REF]' \
                    '--url=[URL]' \
                    '(-v, --verbose)'{-v,--verbose}'[use verbose output]' \
                    '--color=:colorization option:(auto always never)' \
                    ;;

            help)
                _arguments \
                    '(-h, --help)'{-h,--help}'[show help message]' \
                    '*: :_cargo_cmds' \
                    ;;

            locate-project)
                _arguments \
                    '(-h, --help)'{-h,--help}'[show help message]' \
                    '--manifest-path=[path to manifest]' \
                    ;;

            login)
                _arguments \
                    '(-h, --help)'{-h,--help}'[show help message]' \
                    '--host=[Host to set the token for]' \
                    '(-v, --verbose)'{-v,--verbose}'[use verbose output]' \
                    '--color=:colorization option:(auto always never)' \
                    ;;

            new)
                _arguments \
                    '--bin[use binary template]' \
                    '--vcs:initialize a new repo with a given VCS:(git hg none)' \
                    '(-h, --help)'{-h,--help}'[show help message]' \
                    '(-v, --verbose)'{-v,--verbose}'[use verbose output]' \
                    '--color=:colorization option:(auto always never)' \
                    ;;

            owner)
                _arguments \
                    '(-a, --add)'{-a,--add}'[add owner LOGIN]' \
                    '(-h, --help)'{-h,--help}'[show help message]' \
                    '--index[registry index]' \
                    '(-r, --remove)'{-r,--remove}'[remove owner LOGIN]' \
                    '--token[API token]' \
                    '(-v, --verbose)'{-v,--verbose}'[use verbose output]' \
                    '--color=:colorization option:(auto always never)' \
                    ;;

            package)
                _arguments \
                    '(-h, --help)'{-h,--help}'[show help message]' \
                    '--manifest-path=[path to manifest]' \
                    '--no-verify[do not build to verify contents]' \
                    '(-v, --verbose)'{-v,--verbose}'[use verbose output]' \
                    '--color=:colorization option:(auto always never)' \
                    ;;

            pkgid)
                _arguments \
                    '(-h, --help)'{-h,--help}'[show help message]' \
                    '--manifest-path=[path to manifest]' \
                    '(-v, --verbose)'{-v,--verbose}'[use verbose output]' \
                    '--color=:colorization option:(auto always never)' \
                    ;;

            publish)
                _arguments \
                    '(-h, --help)'{-h,--help}'[show help message]' \
                    '--host=[Host to set the token for]' \
                    '--manifest-path=[path to manifest]' \
                    '--no-verify[Do not verify tarball until before publish]' \
                    '--token[Token to use when uploading]' \
                    '(-v, --verbose)'{-v,--verbose}'[use verbose output]' \
                    '--color=:colorization option:(auto always never)' \
                    ;;

            read-manifest)
                _arguments \
                    '(-h, --help)'{-h,--help}'[show help message]' \
                    '--manifest-path=[path to manifest]' \
                    '(-v, --verbose)'{-v,--verbose}'[use verbose output]' \
                    '--color=:colorization option:(auto always never)' \
                    ;;

            run)
                _arguments \
                    '--example=[name of the bin target]' \
                    '--features=[space separated feature list]' \
                    '(-h, --help)'{-h,--help}'[show help message]' \
                    '(-j, --jobs)'{-j,--jobs}'[number of jobs to run in parallel]' \
                    '--manifest-path=[path to manifest]' \
                    '--bin=[name of the bin target]' \
                    '--no-default-features[do not build the default features]' \
                    '--release=[build in release mode]' \
                    '--target=[target triple]' \
                    '(-v, --verbose)'{-v,--verbose}'[use verbose output]' \
                    '--color=:colorization option:(auto always never)' \
                    '*: :_normal' \
                ;;

            test)
                _arguments \
                    '--features=[space separated feature list]' \
                    '(-h, --help)'{-h,--help}'[show help message]' \
                    '(-j, --jobs)'{-j,--jobs}'[number of jobs to run in parallel]' \
                    '--manifest-path=[path to manifest]' \
                    '--test=[test name]: :_test_names' \
                    '--no-default-features[do not build the default features]' \
                    '--no-run[compile but do not run]' \
                    '(-p,--package)'{-p=,--package=}'[package to run tests for]:packages:_get_package_names' \
                    '--target=[target triple]' \
                    '(-v, --verbose)'{-v,--verbose}'[use verbose output]' \
                    '--color=:colorization option:(auto always never)' \
                    '1: :_test_names' \
                    ;;

            update)
                _arguments \
                    '--aggressive=[force dependency update]' \
                    '(-h, --help)'{-h,--help}'[show help message]' \
                    '--manifest-path=[path to manifest]' \
                    '(-p,--package)'{-p=,--package=}'[package to update]:packages:__get_package_names' \
                    '--precise=[update single dependency to PRECISE]: :' \
                    '(-v, --verbose)'{-v,--verbose}'[use verbose output]' \
                    '--color=:colorization option:(auto always never)' \
                    ;;

            verify-project)
                _arguments \
                    '(-h, --help)'{-h,--help}'[show help message]' \
                    '--manifest-path=[path to manifest]' \
                    '(-v, --verbose)'{-v,--verbose}'[use verbose output]' \
                    '--color=:colorization option:(auto always never)' \
                    ;;

            version)
                _arguments \
                    '(-h, --help)'{-h,--help}'[show help message]' \
                    '(-v, --verbose)'{-v,--verbose}'[use verbose output]' \
                    '--color=:colorization option:(auto always never)' \
                    ;;

            yank)
                _arguments \
                    '(-h, --help)'{-h,--help}'[show help message]' \
                    '--index[registry index]' \
                    '--token[API token]' \
                    '--undo[undo yank]' \
                    '(-v, --verbose)'{-v,--verbose}'[use verbose output]' \
                    '--color=:colorization option:(auto always never)' \
                    '--vers[yank version]' \
                    ;;
        esac
        ;;
esac
}

_cargo_cmds(){
local -a commands;commands=(
'bench:execute all benchmarks of a local package'
'build:compile the current project'
'clean:remove generated artifacts'
'config-for-key:print key from cargo config file'
'config-list:print all config from cargo config file'
'doc:build package documentation'
'fetch:fetch package dependencies'
'generate-lockfile:create lockfile'
'git-checkout:git checkout'
'help:get help for commands'
'locate-project:print "Cargo.toml" location'
'login:login to remote server'
'new:create a new project'
'owner:manage the owners of a crate on the registry'
'package:assemble local package into a distributable tarball'
'pkgid:print a fully qualified package specification'
'publish:upload package to the registry'
'read-manifest:print manifest in JSON format'
'run:run the main binary of the local package'
'test:execute all unit and tests of a local package'
'update:update dependencies'
'verify-project:check Cargo.toml'
'version:show version information'
'yank:remove pushed file from index'
)
_describe 'command' commands

}


#FIXME: Disabled until fixed
#gets package names from the manifest file
_get_package_names()
{
}

#TODO:see if it makes sense to have 'locate-project' to have non-json output.
#strips package name from json stuff
_locate_manifest(){
local manifest=`cargo locate-project 2>/dev/null`
regexp-replace manifest '\{"root":"|"\}' ''
echo $manifest
}

# Extracts the values of "name" from the array given in $1 and shows them as 
# command line options for completion
_get_names_from_array()
{
    local -a filelist;
    local manifest=$(_locate_manifest)
    if [[ -z $manifest ]]; then
        return 0
    fi

    local last_line
    local -a names;
    local in_block=false
    local block_name=$1
    names=()
    while read line
    do
        if [[ $last_line == "[[$block_name]]" ]]; then
            in_block=true
        else 
            if [[ $last_line =~ '.*\[\[.*' ]]; then
                in_block=false
            fi
        fi

        if [[ $in_block == true ]]; then
            if [[ $line =~ '.*name.*=' ]]; then
                regexp-replace line '^.*name *= *|"' ""
                names+=$line
            fi
        fi 

        last_line=$line
    done < $manifest
    _describe $block_name names

}

#Gets the test names from the manifest file
_test_names()
{
    _get_names_from_array "test"
}

#Gets the bench names from the manifest file
_benchmark_names()
{
    _get_names_from_array "bench"
}

# These flags are mutally exclusive specifiers for the scope of a command; as
# they are used in multiple places without change, they are expanded into the
# appropriate command's `_arguments` where appropriate.
set command_scope_spec
command_scope_spec=(
    '(--bin --example --test --lib)--bench=[benchmark name]: :_benchmark_names'
    '(--bench --bin --test --lib)--example=[example name]'
    '(--bench --example --test --lib)--bin=[binary name]'
    '(--bench --bin --example --test)--lib=[library name]'
    '(--bench --bin --example --test)--test=[test name]'
)


_cargo<|MERGE_RESOLUTION|>--- conflicted
+++ resolved
@@ -30,12 +30,8 @@
                     '(-p,--package)'{-p=,--package=}'[package to run benchmarks for]:packages:_get_package_names' \
                     '--target=[target triple]' \
                     '(-v, --verbose)'{-v,--verbose}'[use verbose output]' \
-<<<<<<< HEAD
                     '(-q, --quiet)'{-q,--quiet}'[no output printed to stdout]' \
-                    '--color=[colorization option]' \
-=======
-                    '--color=:colorization option:(auto always never)' \
->>>>>>> 08a672a1
+                    '--color=:colorization option:(auto always never)' \
                     ;;
 
             build)
@@ -50,12 +46,8 @@
                     '--release=[build in release mode]' \
                     '--target=[target triple]' \
                     '(-v, --verbose)'{-v,--verbose}'[use verbose output]' \
-<<<<<<< HEAD
                     '(-q, --quiet)'{-q,--quiet}'[no output printed to stdout]' \
-                    '--color=[colorization option]' \
-=======
-                    '--color=:colorization option:(auto always never)' \
->>>>>>> 08a672a1
+                    '--color=:colorization option:(auto always never)' \
                     ;;
 
             clean)
